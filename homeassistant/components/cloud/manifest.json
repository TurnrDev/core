--- conflicted
+++ resolved
@@ -13,10 +13,6 @@
   "integration_type": "system",
   "iot_class": "cloud_push",
   "loggers": ["hass_nabucasa"],
-<<<<<<< HEAD
-  "requirements": ["hass-nabucasa==0.83.0", "securetar==2024.2.1"],
-=======
-  "requirements": ["hass-nabucasa==0.84.0"],
->>>>>>> 0dd208a4
+  "requirements": ["hass-nabucasa==0.84.0", "securetar==2024.2.1"],
   "single_config_entry": true
 }